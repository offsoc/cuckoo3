# Copyright (C) 2020 - 2021 Cuckoo Foundation.
# This file is part of Cuckoo Sandbox - http://www.cuckoosandbox.org
# See the file 'docs/LICENSE' for copying permission.

from pathlib import Path
<<<<<<< HEAD

from cuckoo.common.packages import enumerate_plugins
=======
>>>>>>> 9a59ceed

from cuckoo.common.packages import enumerate_plugins

class ConfigExtractionError(Exception):
    pass

class UnexpectedDataError(ConfigExtractionError):
    pass

class ConfigMemdump:

    def __init__(self, filepath):
        self.filepath = Path(filepath)
        self.pid = None
        self.index = None
        self.base_address = None
        self.end_address = None
        self._buf = None
        self._parse_name()

    @classmethod
    def valid_name(cls, filepath):
        try:
            cls(filepath)
            return True
        except ConfigExtractionError:
            return False

    @property
    def name(self):
        return self.filepath.name

    @property
    def buf(self):
        if not self._buf:
            self._read_buf()

        return self._buf

    def _parse_name(self):
        vals = self.name.split("-", 4)
        if len(vals) != 5:
            raise ConfigExtractionError(
                "Memory dump file name does not have format: "
                "pid-counter-base_address-end_address-memory.dmp"
            )

        try:
            self.pid = int(vals[0])
            self.index = int(vals[1])
            self.base_address = int(vals[2], 0)
            self.end_address = int(vals[3], 0)
        except ValueError as e:
            raise ConfigExtractionError(
                "One of pid, index, base or end address is not a valid "
                f"number. {e}"
            )

    def _read_buf(self):
        with open(self.filepath, "rb") as fp:
            self._buf = fp.read()

    def clear(self):
        self._buf = None

    def __enter__(self):
        return self

    def __exit__(self, exc_type, exc_val, exc_tb):
        self.clear()

    def __del__(self):
        self.clear()

class ExtractedDataType:

    KEY = ""
    TYPE = ""

    def to_dict(self):
        raise NotImplementedError

class C2(ExtractedDataType):

    KEY = "c2s"
    TYPE = "c2"

    def __init__(self, address, ip=None, port=None, domain=None):
        self.address = address
        self.ip = ip
        self.port = port
        self.domain = domain

    def to_dict(self):
        d = {
            "address": self.address
        }
        if self.ip:
            d["ip"] = self.ip
        if self.port:
            d["port"] = self.port

        if self.domain:
            d["domain"] = self.domain

        return d

    def __eq__(self, other):
        return self.address == other

    def __hash__(self):
        return hash(self.address)

class Key(ExtractedDataType):

    KEY = "keys"
    TYPE = "key"

    def __init__(self, keytype, value):
        self.keytype = keytype
        self.value = value

    def to_dict(self):
        return {
            "keytype": self.keytype,
            "value": self.value
        }

    def __eq__(self, other):
        return self.keytype + self.value == other

    def __hash__(self):
        return hash(self.keytype + self.value)

class ExtractedConfig:

    def __init__(self, family, filename):
        self.family = family
        self.values = {}
        self.sources = set()
        self.sources.add(filename)
<<<<<<< HEAD
=======
        self.detected = False
>>>>>>> 9a59ceed

    def add_extracted(self, extracted_data):
        self.values.setdefault(extracted_data.KEY, set()).add(extracted_data)

<<<<<<< HEAD
=======
    def set_detected(self):
        self.detected = True

>>>>>>> 9a59ceed
    def merge(self, extracted_config):
        if extracted_config.family != self.family:
            raise ConfigExtractionError(
                f"Cannot merge configurations from different families: "
                f"{extracted_config.family} {self.family}"
            )

        self.sources.update(extracted_config.sources)
        for key, values in extracted_config.values.items():
            existing = self.values.get(key)
            if existing:
                existing.update(values)
            else:
                self.values[key] = values

    def to_dict(self):
        d = {
            key: list(value.to_dict() for value in values)
            for key, values in self.values.items()
        }
        d.update({
            "family": self.family,
            "sources": list(self.sources)
        })
<<<<<<< HEAD

        return d

class ExtractedConfigTracker:

    def __init__(self):
        self._configs = {}

    @property
    def configs(self):
        return list(self._configs.values())

    def add_config(self, extracted_config):
        existing = self._configs.get(extracted_config.family)
        if existing:
            existing.merge(extracted_config)
        else:
            self._configs[extracted_config.family] = extracted_config
=======
>>>>>>> 9a59ceed

        return d

class ExtractedConfigTracker:

    def __init__(self):
        self._configs = {}

    @property
    def configs(self):
        return list(self._configs.values())

    def add_config(self, extracted_config):
        existing = self._configs.get(extracted_config.family)
        if existing:
            existing.merge(extracted_config)
        else:
            self._configs[extracted_config.family] = extracted_config

class ConfigExtractor:

    FAMILY = ""

    @classmethod
<<<<<<< HEAD
    def search(cls, config_memdump, extracted_tracker):
        for extractor in cls.extractors:
            try:
                extractor.search(config_memdump, extracted_tracker)
            except UnexpectedDataError as e:
                raise UnexpectedDataError(
                    f"Unexpected data during extraction by {extractor}. {e}"
                )
=======
    def search(cls, config_memdump, extracted_config):
        pass
>>>>>>> 9a59ceed
<|MERGE_RESOLUTION|>--- conflicted
+++ resolved
@@ -3,13 +3,6 @@
 # See the file 'docs/LICENSE' for copying permission.
 
 from pathlib import Path
-<<<<<<< HEAD
-
-from cuckoo.common.packages import enumerate_plugins
-=======
->>>>>>> 9a59ceed
-
-from cuckoo.common.packages import enumerate_plugins
 
 class ConfigExtractionError(Exception):
     pass
@@ -149,20 +142,14 @@
         self.values = {}
         self.sources = set()
         self.sources.add(filename)
-<<<<<<< HEAD
-=======
         self.detected = False
->>>>>>> 9a59ceed
 
     def add_extracted(self, extracted_data):
         self.values.setdefault(extracted_data.KEY, set()).add(extracted_data)
 
-<<<<<<< HEAD
-=======
     def set_detected(self):
         self.detected = True
 
->>>>>>> 9a59ceed
     def merge(self, extracted_config):
         if extracted_config.family != self.family:
             raise ConfigExtractionError(
@@ -187,7 +174,6 @@
             "family": self.family,
             "sources": list(self.sources)
         })
-<<<<<<< HEAD
 
         return d
 
@@ -206,8 +192,6 @@
             existing.merge(extracted_config)
         else:
             self._configs[extracted_config.family] = extracted_config
-=======
->>>>>>> 9a59ceed
 
         return d
 
@@ -232,16 +216,5 @@
     FAMILY = ""
 
     @classmethod
-<<<<<<< HEAD
-    def search(cls, config_memdump, extracted_tracker):
-        for extractor in cls.extractors:
-            try:
-                extractor.search(config_memdump, extracted_tracker)
-            except UnexpectedDataError as e:
-                raise UnexpectedDataError(
-                    f"Unexpected data during extraction by {extractor}. {e}"
-                )
-=======
     def search(cls, config_memdump, extracted_config):
-        pass
->>>>>>> 9a59ceed
+        pass